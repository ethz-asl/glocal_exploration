cmake_minimum_required(VERSION 2.8.3)
project(glocal_exploration_ros)

set(CMAKE_CXX_STANDARD 17)
find_package(catkin_simple REQUIRED)
catkin_simple(ALL_DEPS_REQUIRED)
catkin_package()

#############
# Libraries #
#############

cs_add_library(${PROJECT_NAME}
<<<<<<< HEAD
        src/planning/glocal_planner.cpp
        src/planning/global_planner/skeleton_planner.cpp
=======
        src/glocal_system.cpp
>>>>>>> f8ccf7ae
        src/mapping/voxblox_map.cpp
        src/mapping/voxgraph_map.cpp
        src/mapping/voxgraph_local_area.cpp
        src/conversions/ros_params.cpp
        src/conversions/ros_component_factory.cpp
        src/visualization/rh_rrt_star_visualizer.cpp
)

###############
# Executables #
###############

cs_add_executable(glocal_system_node
    app/glocal_system_node.cpp)
target_link_libraries(glocal_system_node ${PROJECT_NAME})

##########
# Export #
##########

cs_install()
cs_export()
<|MERGE_RESOLUTION|>--- conflicted
+++ resolved
@@ -11,12 +11,7 @@
 #############
 
 cs_add_library(${PROJECT_NAME}
-<<<<<<< HEAD
-        src/planning/glocal_planner.cpp
-        src/planning/global_planner/skeleton_planner.cpp
-=======
         src/glocal_system.cpp
->>>>>>> f8ccf7ae
         src/mapping/voxblox_map.cpp
         src/mapping/voxgraph_map.cpp
         src/mapping/voxgraph_local_area.cpp
