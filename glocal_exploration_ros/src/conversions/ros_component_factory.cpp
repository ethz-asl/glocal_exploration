--- conflicted
+++ resolved
@@ -3,17 +3,15 @@
 #include <memory>
 #include <string>
 
-<<<<<<< HEAD
-#include "glocal_exploration_ros/conversions/ros_params.h"
-=======
+#include <3rd_party/config_utilities.hpp>
 #include <glocal_exploration/planning/local/rh_rrt_star.h>
 #include <glocal_exploration/state/region_of_interest.h>
-#include <3rd_party/config_utilities.hpp>
 
 #include "glocal_exploration_ros/mapping/voxblox_map.h"
 #include "glocal_exploration_ros/mapping/voxgraph_map.h"
+#include "glocal_exploration_ros/planning/global/skeleton_planner.h"
 #include "glocal_exploration_ros/visualization/rh_rrt_star_visualizer.h"
->>>>>>> c64a4803
+#include "glocal_exploration_ros/visualization/skeleton_visualizer.h"
 
 namespace glocal_exploration {
 
@@ -45,7 +43,7 @@
     const ros::NodeHandle& nh) {
   std::string type = getType(nh);
   if (type == "bounding_box") {
-    return std::make_shared<BoundingBox>(getBoundingBoxConfigFromRos(nh));
+    return std::make_shared<BoundingBox>(config_utilities::getConfigFromRos<BoundingBox::Config>(nh));
   } else {
     LOG(ERROR) << "Unknown region of interest type '" << type << "'.";
     return nullptr;
@@ -86,15 +84,8 @@
     const ros::NodeHandle& nh,
     const std::shared_ptr<Communicator>& communicator) {
   std::string type = getType(nh);
-<<<<<<< HEAD
   if (type == "skeleton") {
-    return std::make_shared<SkeletonPlanner>(
-        getSkeletonPlannerConfigFromRos(nh), communicator);
-=======
-  if (type == "bounding_box") {
-    return std::make_shared<BoundingBox>(
-        config_utilities::getConfigFromRos<BoundingBox::Config>(nh));
->>>>>>> c64a4803
+    return std::make_shared<SkeletonPlanner>(        config_utilities::getConfigFromRos<SkeletonPlanner::Config>(nh), communicator);
   } else {
     LOG(ERROR) << "Unknown global planner type '" << type << "'.";
     return nullptr;
@@ -107,8 +98,7 @@
     const std::shared_ptr<Communicator>& communicator) {
   std::string type = getType(nh);
   if (type == "skeleton") {
-    return std::make_shared<SkeletonVisualizer>(
-        getSkeletonVisualizerConfigFromRos(nh), communicator);
+    return std::make_shared<SkeletonVisualizer>(        config_utilities::getConfigFromRos<SkeletonVisualizer::Config>(nh), communicator);
   } else {
     LOG(WARNING) << "Could not find a visualizer for global planner '" << type
                  << "'.";
