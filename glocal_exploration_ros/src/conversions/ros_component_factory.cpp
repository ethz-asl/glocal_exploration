#include "glocal_exploration_ros/conversions/ros_component_factory.h"

#include <memory>
#include <string>

#include "glocal_exploration_ros/conversions/ros_params.h"
#include "glocal_exploration_ros/visualization/rh_rrt_star_visualizer.h"

namespace glocal_exploration {

std::string ComponentFactoryROS::getType(const ros::NodeHandle &nh) {
  std::string type;
  nh.param("type", type, std::string("type param is not set"));
  return type;
}

std::shared_ptr<MapBase> ComponentFactoryROS::createMap(
<<<<<<< HEAD
    const ros::NodeHandle &nh, std::shared_ptr<StateMachine> state_machine) {
=======
    const ros::NodeHandle& nh,
    const std::shared_ptr<Communicator>& communicator) {
>>>>>>> f8ccf7ae
  std::string type = getType(nh);
  if (type == "voxblox") {
    return std::make_shared<VoxbloxMap>(getVoxbloxMapConfigFromRos(nh),
                                        communicator);
  } else if (type == "voxgraph") {
    return std::make_shared<VoxgraphMap>(getVoxgraphMapConfigFromRos(nh),
                                         communicator);
  } else {
    LOG(ERROR) << "Unknown map type '" << type << "'.";
    return nullptr;
  }
}

std::shared_ptr<LocalPlannerBase> ComponentFactoryROS::createLocalPlanner(
<<<<<<< HEAD
    const ros::NodeHandle &nh, std::shared_ptr<MapBase> map,
    std::shared_ptr<StateMachine> state_machine) {
=======
    const ros::NodeHandle& nh,
    const std::shared_ptr<Communicator>& communicator) {
>>>>>>> f8ccf7ae
  std::string type = getType(nh);
  if (type == "rh_rrt_star") {
    return std::make_shared<RHRRTStar>(getRHRRTStarConfigFromRos(nh),
                                       communicator);
  } else {
    LOG(ERROR) << "Unknown local planner type '" << type << "'.";
    return nullptr;
  }
}

std::shared_ptr<LocalPlannerVisualizerBase>
ComponentFactoryROS::createLocalPlannerVisualizer(
<<<<<<< HEAD
    const ros::NodeHandle &nh,
    const std::shared_ptr<LocalPlannerBase> &planner) {
=======
    const ros::NodeHandle& nh,
    const std::shared_ptr<Communicator>& communicator) {
>>>>>>> f8ccf7ae
  std::string type = getType(nh);
  if (type == "rh_rrt_star") {
    return std::make_shared<RHRRTStarVisualizer>(
        getRHRRTStarVisualizerConfigFromRos(nh), communicator);
  } else {
    LOG(WARNING) << "Did not find a visualizer for local planner '" << type
                 << "'.";
    return std::make_shared<LocalPlannerVisualizerBase>(communicator);
  }
}

std::shared_ptr<RegionOfInterest> ComponentFactoryROS::createRegionOfInterest(
    const ros::NodeHandle &nh) {
  std::string type = getType(nh);
  if (type == "bounding_box") {
    return std::make_shared<BoundingBox>(getBoundingBoxConfigFromRos(nh));
  } else {
    LOG(ERROR) << "Unknown region of interest type '" << type << "'.";
    return nullptr;
  }
}

std::shared_ptr<GlobalPlannerBase>
ComponentFactoryROS::createGlobalPlanner(const ros::NodeHandle &nh,
                                         std::shared_ptr<MapBase> map,
                                         std::shared_ptr<StateMachine> state_machine) {
  std::string type = getType(nh);
  if (type == "skeleton") {
    auto planner = std::make_shared<SkeletonPlanner>(map, state_machine);
    SkeletonPlanner::Config cfg = getSkeletonPlannerConfigFromRos(nh);
    planner->setupFromConfig(&cfg);
    return planner;
  } else {
    LOG(ERROR) << "Unknown global planner type '" << type << "'.";
    return nullptr;
  }
}

} // namespace glocal_exploration
<|MERGE_RESOLUTION|>--- conflicted
+++ resolved
@@ -15,12 +15,8 @@
 }
 
 std::shared_ptr<MapBase> ComponentFactoryROS::createMap(
-<<<<<<< HEAD
-    const ros::NodeHandle &nh, std::shared_ptr<StateMachine> state_machine) {
-=======
     const ros::NodeHandle& nh,
     const std::shared_ptr<Communicator>& communicator) {
->>>>>>> f8ccf7ae
   std::string type = getType(nh);
   if (type == "voxblox") {
     return std::make_shared<VoxbloxMap>(getVoxbloxMapConfigFromRos(nh),
@@ -35,13 +31,8 @@
 }
 
 std::shared_ptr<LocalPlannerBase> ComponentFactoryROS::createLocalPlanner(
-<<<<<<< HEAD
-    const ros::NodeHandle &nh, std::shared_ptr<MapBase> map,
-    std::shared_ptr<StateMachine> state_machine) {
-=======
     const ros::NodeHandle& nh,
     const std::shared_ptr<Communicator>& communicator) {
->>>>>>> f8ccf7ae
   std::string type = getType(nh);
   if (type == "rh_rrt_star") {
     return std::make_shared<RHRRTStar>(getRHRRTStarConfigFromRos(nh),
@@ -54,13 +45,8 @@
 
 std::shared_ptr<LocalPlannerVisualizerBase>
 ComponentFactoryROS::createLocalPlannerVisualizer(
-<<<<<<< HEAD
-    const ros::NodeHandle &nh,
-    const std::shared_ptr<LocalPlannerBase> &planner) {
-=======
     const ros::NodeHandle& nh,
     const std::shared_ptr<Communicator>& communicator) {
->>>>>>> f8ccf7ae
   std::string type = getType(nh);
   if (type == "rh_rrt_star") {
     return std::make_shared<RHRRTStarVisualizer>(
