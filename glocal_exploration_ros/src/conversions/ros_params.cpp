--- conflicted
+++ resolved
@@ -88,15 +88,9 @@
   return config;
 }
 
-<<<<<<< HEAD
 SkeletonPlanner::Config getSkeletonPlannerConfigFromRos(const ros::NodeHandle &nh){
   SkeletonPlanner::Config config;
-
   return config;
 }
 
-
 } // namespace glocal_exploration
-=======
-}  // namespace glocal_exploration
->>>>>>> a037cbe3
