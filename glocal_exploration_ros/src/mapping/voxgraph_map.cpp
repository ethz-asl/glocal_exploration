#include "glocal_exploration_ros/mapping/voxgraph_map.h"

#include <memory>

<<<<<<< HEAD
#include <glocal_exploration/state/communicator.h>

namespace glocal_exploration {
=======
#include <pcl/conversions.h>
#include <pcl/point_types.h>
#include "voxblox_ros/ptcloud_vis.h"

namespace glocal_exploration {

VoxgraphMap::VoxgraphMap(const std::shared_ptr<StateMachine>& state_machine)
    : MapBase(state_machine), local_area_needs_update_(false) {}
>>>>>>> 45d89794

VoxgraphMap::Config VoxgraphMap::Config::isValid() const {
  // TODO(victorr): check param validity
  CHECK_GT(traversability_radius, 0)
      << "The traversability radius is expected > 0.";
  return Config(*this);
}

VoxgraphMap::VoxgraphMap(const Config& config,
                         const std::shared_ptr<Communicator>& communicator)
    : MapBase(communicator), config_(config.isValid()) {
  // Launch the sliding window local map and global map servers
  ros::NodeHandle nh(ros::names::parentNamespace(config_.nh_private_namespace));
  ros::NodeHandle nh_private(config_.nh_private_namespace);
  voxblox_server_ = std::make_unique<ThreadsafeVoxbloxServer>(nh, nh_private);
  voxgraph_server_ = std::make_unique<ThreadsafeVoxgraphServer>(nh, nh_private);

  // Setup the local area
  local_area_ = std::make_unique<VoxgraphLocalArea>(
      voxblox::getTsdfMapConfigFromRosParam(nh_private));
  voxblox_server_->setExternalNewPoseCallback(
      [&] { local_area_needs_update_ = true; });
  local_area_pub_ = nh_private.advertise<pcl::PointCloud<pcl::PointXYZI>>(
      "local_area", 1, true);
  local_area_pruning_timer_ = nh_private.createTimer(
      ros::Duration(local_area_pruning_period_s_),
      std::bind(&VoxgraphLocalArea::prune, local_area_.get()));

  // Cached params
  c_voxel_size_ = voxblox_server_->getEsdfMapPtr()->voxel_size();
  c_block_size_ = voxblox_server_->getEsdfMapPtr()->block_size();
}

bool VoxgraphMap::isTraversableInActiveSubmap(
    const Eigen::Vector3d& position, const Eigen::Quaterniond& orientation) {
  if (!comm_->regionOfInterest()->contains(position)) {
    return false;
  }
  double distance = 0.0;
  if (voxblox_server_->getEsdfMapPtr()->getDistanceAtPosition(position,
                                                              &distance)) {
    // This means the voxel is observed
    return (distance > config_.traversability_radius);
  }
  return (position - comm_->currentPose().position()).norm() <
         config_.clearing_radius;
}

MapBase::VoxelState VoxgraphMap::getVoxelStateInLocalArea(
    const Eigen::Vector3d& position) {
  // NOTE: The local area consists of the local map + all overlapping global
  //       submaps. We cache and incrementally update the merged global submap
  //       neighborhood. But instead of also merging in the local map, we keep
  //       it separate and perform the lookups in both. This way the cached
  //       neighborhood only needs to be updated when the neighboring global
  //       submaps change. This happens when different submaps start overlapping
  //       with the local map, new submaps are finished or submap poses change
  //       (e.g. every 20s), whereas the local map changes every time a new
  //       pointcloud comes in (e.g. at 10Hz).

  // Start by checking the state in active submap
  double distance;
  if (voxblox_server_->getEsdfMapPtr()->getDistanceAtPosition(position,
                                                              &distance)) {
    // If getDistanceAtPosition(...) returns true, the voxel is observed
    if (distance > c_voxel_size_) {
      return VoxelState::kFree;
    }
    return VoxelState::kOccupied;
  }
<<<<<<< HEAD
  return VoxelState::kUnknown;
=======

  if (local_area_needs_update_) {
    updateLocalArea();
  }
  return local_area_->getVoxelStateAtPosition(position);
>>>>>>> 45d89794
}

Eigen::Vector3d VoxgraphMap::getVoxelCenterInLocalArea(
    const Eigen::Vector3d& point) {
  return (point / c_voxel_size_).array().round() * c_voxel_size_;
}

void VoxgraphMap::updateLocalArea() {
  CHECK_NOTNULL(local_area_);

  local_area_->update(voxgraph_server_->getSubmapCollection(),
                      *voxblox_server_->getEsdfMapPtr());
  local_area_needs_update_ = false;

  if (local_area_pub_.getNumSubscribers() > 0) {
    local_area_->publishLocalArea(local_area_pub_);
  }
}

}  // namespace glocal_exploration<|MERGE_RESOLUTION|>--- conflicted
+++ resolved
@@ -2,20 +2,12 @@
 
 #include <memory>
 
-<<<<<<< HEAD
+#include <pcl/conversions.h>
+#include <pcl/point_types.h>
+#include "voxblox_ros/ptcloud_vis.h"
 #include <glocal_exploration/state/communicator.h>
 
 namespace glocal_exploration {
-=======
-#include <pcl/conversions.h>
-#include <pcl/point_types.h>
-#include "voxblox_ros/ptcloud_vis.h"
-
-namespace glocal_exploration {
-
-VoxgraphMap::VoxgraphMap(const std::shared_ptr<StateMachine>& state_machine)
-    : MapBase(state_machine), local_area_needs_update_(false) {}
->>>>>>> 45d89794
 
 VoxgraphMap::Config VoxgraphMap::Config::isValid() const {
   // TODO(victorr): check param validity
@@ -23,6 +15,8 @@
       << "The traversability radius is expected > 0.";
   return Config(*this);
 }
+VoxgraphMap::VoxgraphMap(const std::shared_ptr<StateMachine>& state_machine)
+    : MapBase(state_machine), local_area_needs_update_(false) {}
 
 VoxgraphMap::VoxgraphMap(const Config& config,
                          const std::shared_ptr<Communicator>& communicator)
@@ -86,15 +80,11 @@
     }
     return VoxelState::kOccupied;
   }
-<<<<<<< HEAD
-  return VoxelState::kUnknown;
-=======
 
   if (local_area_needs_update_) {
     updateLocalArea();
   }
   return local_area_->getVoxelStateAtPosition(position);
->>>>>>> 45d89794
 }
 
 Eigen::Vector3d VoxgraphMap::getVoxelCenterInLocalArea(
