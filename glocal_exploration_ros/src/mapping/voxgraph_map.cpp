--- conflicted
+++ resolved
@@ -2,29 +2,13 @@
 
 #include <memory>
 
-#include <glocal_exploration/state/communicator.h>
 #include <pcl/conversions.h>
 #include <pcl/point_types.h>
 #include <voxblox_ros/ptcloud_vis.h>
-<<<<<<< HEAD
-
-namespace glocal_exploration {
-
-VoxgraphMap::Config VoxgraphMap::Config::isValid() const {
-  // TODO(victorr): check param validity
-  CHECK_GT(traversability_radius, 0)
-      << "The traversability radius is expected > 0.";
-  return Config(*this);
-}
-
-VoxgraphMap::VoxgraphMap(const Config& config,
-                         const std::shared_ptr<Communicator>& communicator)
-    : MapBase(communicator),
-      config_(config.isValid()),
-=======
 
 #include <glocal_exploration/state/communicator.h>
 #include <glocal_exploration/utility/config_checker.h>
+
 
 namespace glocal_exploration {
 
@@ -45,7 +29,6 @@
                          const std::shared_ptr<Communicator>& communicator)
     : MapBase(communicator), 
       config_(config.checkValid()), 
->>>>>>> 1bf1cdbf
       local_area_needs_update_(false) {
   // Launch the sliding window local map and global map servers
   ros::NodeHandle nh(ros::names::parentNamespace(config_.nh_private_namespace));
