--- conflicted
+++ resolved
@@ -1,15 +1,12 @@
 #include <gflags/gflags.h>
 #include <glog/logging.h>
 #include <ros/ros.h>
+#include <3rd_party/config_utilities.hpp>
 
 #include "glocal_exploration_ros/glocal_system.h"
 
 int main(int argc, char** argv) {
-<<<<<<< HEAD
   // Setup logging.
-=======
-  // Setup logging
->>>>>>> c64a4803
   config_utilities::RequiredArguments ra(
       &argc, &argv, {"--logtostderr", "--colorlogtostderr"});
   google::InitGoogleLogging(argv[0]);
