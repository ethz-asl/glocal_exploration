--- conflicted
+++ resolved
@@ -24,14 +24,9 @@
     double traversability_radius = 0.3;  // m
     double clearing_radius = 0.5;        // m
 
-<<<<<<< HEAD
-    [[nodiscard]] bool isValid() const;
-    [[nodiscard]] Config checkValid() const;
-=======
     Config();
     void checkParams() const override;
     void fromRosParam() override;
->>>>>>> c64a4803
   };
 
   explicit VoxgraphMap(const Config& config,
