--- conflicted
+++ resolved
@@ -33,12 +33,8 @@
       const Eigen::Vector3d& position,
       const Eigen::Quaterniond& orientation) override;
   VoxelState getVoxelStateInLocalArea(const Eigen::Vector3d& point) override;
-<<<<<<< HEAD
-  Eigen::Vector3d getVoxelCenterInLocalArea(const Eigen::Vector3d& point) override;
-=======
   Eigen::Vector3d getVoxelCenterInLocalArea(
       const Eigen::Vector3d& point) override;
->>>>>>> f8ccf7ae
 
  protected:
   const Config config_;
