#ifndef GLOCAL_EXPLORATION_ROS_MAPPING_VOXBLOX_MAP_H_
#define GLOCAL_EXPLORATION_ROS_MAPPING_VOXBLOX_MAP_H_

#include <memory>
#include <string>

#include <glocal_exploration/mapping/map_base.h>

#include "glocal_exploration_ros/mapping/threadsafe_wrappers/threadsafe_voxblox_server.h"

namespace glocal_exploration {
/**
 * Map class that just uses voxblox as a monolithic map baseline.
 */
class VoxbloxMap : public MapBase {
 public:
  struct Config {
    // Since this is a ros-class anyways we make it easy and just get the nh.
    std::string nh_private_namespace = "~";
    double traversability_radius = 0.3;  // m
    double clearing_radius = 0.5;        // m

<<<<<<< HEAD
    Config isValid() const;
=======
    bool isValid() const;
    Config checkValid() const;
>>>>>>> 1bf1cdbf
  };

  explicit VoxbloxMap(const Config& config,
                      const std::shared_ptr<Communicator>& communicator);
  virtual ~VoxbloxMap() = default;

  double getVoxelSize() override;
  bool isTraversableInActiveSubmap(
      const Eigen::Vector3d& position,
      const Eigen::Quaterniond& orientation) override;
  VoxelState getVoxelStateInLocalArea(const Eigen::Vector3d& point) override;
  Eigen::Vector3d getVoxelCenterInLocalArea(
      const Eigen::Vector3d& point) override;

 protected:
  const Config config_;
  std::unique_ptr<ThreadsafeVoxbloxServer> server_;

  // cached constants
  double c_block_size_;
  double c_voxel_size_;
};

}  // namespace glocal_exploration

#endif  // GLOCAL_EXPLORATION_ROS_MAPPING_VOXBLOX_MAP_H_<|MERGE_RESOLUTION|>--- conflicted
+++ resolved
@@ -20,12 +20,8 @@
     double traversability_radius = 0.3;  // m
     double clearing_radius = 0.5;        // m
 
-<<<<<<< HEAD
-    Config isValid() const;
-=======
     bool isValid() const;
     Config checkValid() const;
->>>>>>> 1bf1cdbf
   };
 
   explicit VoxbloxMap(const Config& config,
