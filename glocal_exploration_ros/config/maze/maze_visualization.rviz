Panels:
  - Class: rviz/Displays
    Help Height: 0
    Name: Displays
    Property Tree Widget:
      Expanded:
        - /Sensors1/Lidar1
        - /Voxblox1/Mesh1
        - /Voxgraph1
        - /Voxgraph1/Local1
        - /Voxgraph1/Global1
        - /Voxgraph1/Global1/Mesh1
        - /Local planner1
        - /Global planner1
        - /Global planner1/Submap skeletons1/Namespaces1
      Splitter Ratio: 0.8294117450714111
    Tree Height: 738
  - Class: rviz/Selection
    Name: Selection
  - Class: rviz/Tool Properties
    Expanded:
      - /2D Pose Estimate1
      - /2D Nav Goal1
      - /Publish Point1
    Name: Tool Properties
    Splitter Ratio: 0.5886790156364441
  - Class: rviz/Views
    Expanded:
      - /Current View1
    Name: Views
    Splitter Ratio: 0.5
  - Class: rviz/Time
    Experimental: false
    Name: Time
    SyncMode: 0
    SyncSource: ESDF slice
Preferences:
  PromptSaveOnExit: true
Toolbars:
  toolButtonStyle: 2
Visualization Manager:
  Class: ""
  Displays:
    - Alpha: 0.5
      Cell Size: 1
      Class: rviz/Grid
      Color: 160; 160; 164
      Enabled: false
      Line Style:
        Line Width: 0.029999999329447746
        Value: Lines
      Name: Grid
      Normal Cell Count: 0
      Offset:
        X: 0
        Y: 0
        Z: 0
      Plane: XY
      Plane Cell Count: 10
      Reference Frame: <Fixed Frame>
      Value: false
    - Class: rviz/Axes
      Enabled: false
      Length: 0.5
      Name: Drone GT
      Radius: 0.15000000596046448
      Reference Frame: airsim_drone_ground_truth
      Value: false
    - Class: rviz/Axes
      Enabled: true
      Length: 0.5
      Name: Drone drifting
      Radius: 0.30000001192092896
      Reference Frame: airsim_drone
      Value: true
    - Class: rviz/Axes
      Enabled: false
      Length: 0.5
      Name: LiDAR drifting
      Radius: 0.30000001192092896
      Reference Frame: airsim_drone/Lidar
      Value: false
    - Class: rviz/Axes
      Enabled: true
      Length: 1
      Name: Origin
      Radius: 0.05000000074505806
      Reference Frame: <Fixed Frame>
      Value: true
    - Class: rviz/Axes
      Enabled: true
      Length: 1
      Name: Initial pose
      Radius: 0.05000000074505806
      Reference Frame: initial_pose
      Value: true
    - Class: rviz/Group
      Displays:
        - Alpha: 1
          Autocompute Intensity Bounds: true
          Autocompute Value Bounds:
            Max Value: 10
            Min Value: -10
            Value: true
          Axis: Z
          Channel Name: intensity
          Class: rviz/PointCloud2
          Color: 0; 125; 255
          Color Transformer: FlatColor
          Decay Time: 0
          Enabled: true
          Invert Rainbow: false
          Max Color: 255; 255; 255
          Max Intensity: 4096
          Min Color: 0; 0; 0
          Min Intensity: 0
          Name: Lidar
          Position Transformer: XYZ
          Queue Size: 10
          Selectable: true
          Size (Pixels): 4
          Size (m): 0.10000000149011612
          Style: Points
          Topic: /airsim_drone/Lidar
          Unreliable: false
          Use Fixed Frame: true
          Use rainbow: true
          Value: true
      Enabled: false
      Name: Sensors
    - Class: rviz/Group
      Displays:
        - Class: voxblox_rviz_plugin/VoxbloxMesh
          Enabled: true
          Name: Mesh
          Topic: /glocal/glocal_system/mapping/mesh
          Unreliable: true
          Value: true
          Visible: true
        - Class: rviz/MarkerArray
          Enabled: false
          Marker Topic: /planner/glocal_system/mapping/occupied_nodes
          Name: Occupied nodes
          Namespaces:
            {}
          Queue Size: 100
          Value: false
        - Alpha: 1
          Autocompute Intensity Bounds: true
          Autocompute Value Bounds:
            Max Value: 10
            Min Value: -10
            Value: true
          Axis: Z
          Channel Name: intensity
          Class: rviz/PointCloud2
          Color: 255; 255; 255
          Color Transformer: Intensity
          Decay Time: 0
          Enabled: false
          Invert Rainbow: false
          Max Color: 255; 255; 255
          Max Intensity: 3.7120368480682373
          Min Color: 0; 0; 0
          Min Intensity: 1.2000000476837158
          Name: Traversable voxels
          Position Transformer: XYZ
          Queue Size: 10
          Selectable: true
          Size (Pixels): 3
          Size (m): 0.20000000298023224
          Style: Boxes
          Topic: /planner/glocal_system/mapping/traversable
          Unreliable: false
          Use Fixed Frame: true
          Use rainbow: true
          Value: false
        - Alpha: 0.10000000149011612
          Autocompute Intensity Bounds: false
          Autocompute Value Bounds:
            Max Value: 10
            Min Value: -10
            Value: true
          Axis: Z
          Channel Name: intensity
          Class: rviz/PointCloud2
          Color: 255; 255; 255
          Color Transformer: Intensity
          Decay Time: 0
          Enabled: false
          Invert Rainbow: false
          Max Color: 255; 255; 255
          Max Intensity: 3
          Min Color: 0; 0; 0
          Min Intensity: -3
          Name: ESDF voxels
          Position Transformer: XYZ
          Queue Size: 10
          Selectable: true
          Size (Pixels): 3
          Size (m): 0.20000000298023224
          Style: Boxes
          Topic: /planner/glocal_system/mapping/esdf_pointcloud
          Unreliable: false
          Use Fixed Frame: true
          Use rainbow: true
          Value: false
        - Alpha: 0.5
          Autocompute Intensity Bounds: false
          Autocompute Value Bounds:
            Max Value: 10
            Min Value: -10
            Value: true
          Axis: Z
          Channel Name: intensity
          Class: rviz/PointCloud2
          Color: 255; 255; 255
          Color Transformer: Intensity
          Decay Time: 0
          Enabled: true
          Invert Rainbow: false
          Max Color: 255; 255; 255
          Max Intensity: 3
          Min Color: 0; 0; 0
          Min Intensity: -3
          Name: ESDF slice
          Position Transformer: XYZ
          Queue Size: 10
          Selectable: true
          Size (Pixels): 3
          Size (m): 0.20000000298023224
          Style: Boxes
          Topic: /planner/glocal_system/mapping/esdf_slice
          Unreliable: false
          Use Fixed Frame: true
          Use rainbow: true
          Value: true
        - Alpha: 1
          Autocompute Intensity Bounds: false
          Autocompute Value Bounds:
            Max Value: 10
            Min Value: -10
            Value: true
          Axis: Z
          Channel Name: intensity
          Class: rviz/PointCloud2
          Color: 255; 255; 255
          Color Transformer: Intensity
          Decay Time: 0
          Enabled: false
          Invert Rainbow: false
          Max Color: 255; 255; 255
          Max Intensity: 0.6000000238418579
          Min Color: 0; 0; 0
          Min Intensity: -0.6000000238418579
          Name: TSDF slice
          Position Transformer: XYZ
          Queue Size: 10
          Selectable: true
          Size (Pixels): 3
          Size (m): 0.20000000298023224
          Style: Boxes
          Topic: /planner/glocal_system/mapping/tsdf_slice
          Unreliable: false
          Use Fixed Frame: true
          Use rainbow: true
          Value: false
        - Alpha: 1
          Autocompute Intensity Bounds: true
          Autocompute Value Bounds:
            Max Value: 10
            Min Value: -10
            Value: true
          Axis: Z
          Channel Name: intensity
          Class: rviz/PointCloud2
          Color: 255; 255; 255
          Color Transformer: RGB8
          Decay Time: 0
          Enabled: false
          Invert Rainbow: false
          Max Color: 255; 255; 255
          Max Intensity: 4096
          Min Color: 0; 0; 0
          Min Intensity: 0
          Name: TSDF surface
          Position Transformer: XYZ
          Queue Size: 10
          Selectable: true
          Size (Pixels): 3
          Size (m): 0.20000000298023224
          Style: Boxes
          Topic: /planner/glocal_system/mapping/surface_pointcloud
          Unreliable: false
          Use Fixed Frame: true
          Use rainbow: true
          Value: false
        - Alpha: 1
          Autocompute Intensity Bounds: true
          Autocompute Value Bounds:
            Max Value: 10
            Min Value: -10
            Value: true
          Axis: Z
          Channel Name: intensity
          Class: rviz/PointCloud2
          Color: 239; 41; 41
          Color Transformer: FlatColor
          Decay Time: 0
          Enabled: true
          Invert Rainbow: false
          Max Color: 255; 255; 255
          Max Intensity: 4096
          Min Color: 0; 0; 0
          Min Intensity: 0
          Name: Reprojected pointcloud
          Position Transformer: XYZ
          Queue Size: 10
          Selectable: true
          Size (Pixels): 3
          Size (m): 0.009999999776482582
          Style: Points
          Topic: /planner/glocal_planner/mapping/voxblox/reprojected_ptcloud
          Unreliable: false
          Use Fixed Frame: true
          Use rainbow: true
          Value: true
      Enabled: false
      Name: Voxblox
    - Class: rviz/Group
      Displays:
        - Class: rviz/Group
          Displays:
            - Class: voxblox_rviz_plugin/VoxbloxMesh
              Enabled: true
              Name: Sliding window
              Topic: /glocal/glocal_system/mapping/mesh
              Unreliable: false
              Value: true
              Visible: true
            - Alpha: 0.5
              Autocompute Intensity Bounds: true
              Autocompute Value Bounds:
                Max Value: 10
                Min Value: -10
                Value: true
              Axis: Z
              Channel Name: intensity
              Class: rviz/PointCloud2
              Color: 255; 255; 255
              Color Transformer: Intensity
              Decay Time: 0
              Enabled: true
              Invert Rainbow: false
              Max Color: 255; 255; 255
              Max Intensity: 2.1661248207092285
              Min Color: 0; 0; 0
              Min Intensity: 1
              Name: Traversable
              Position Transformer: XYZ
              Queue Size: 10
              Selectable: true
              Size (Pixels): 8
              Size (m): 0.20000000298023224
              Style: Points
              Topic: /glocal/glocal_system/mapping/traversable
              Unreliable: false
              Use Fixed Frame: true
              Use rainbow: true
              Value: true
            - Alpha: 1
              Autocompute Intensity Bounds: true
              Autocompute Value Bounds:
                Max Value: 10
                Min Value: -10
                Value: true
              Axis: Z
              Channel Name: intensity
              Class: rviz/PointCloud2
              Color: 239; 41; 41
              Color Transformer: FlatColor
              Decay Time: 0
              Enabled: true
              Invert Rainbow: false
              Max Color: 255; 255; 255
              Max Intensity: 4096
              Min Color: 0; 0; 0
              Min Intensity: 0
              Name: Reprojected pointcloud
              Position Transformer: XYZ
              Queue Size: 10
              Selectable: true
              Size (Pixels): 3
              Size (m): 0.009999999776482582
              Style: Points
              Topic: /glocal/glocal_system/mapping/reprojected_pointcloud
              Unreliable: false
              Use Fixed Frame: true
              Use rainbow: true
              Value: true
            - Alpha: 0.20000000298023224
              Autocompute Intensity Bounds: false
              Autocompute Value Bounds:
                Max Value: 10
                Min Value: -10
                Value: true
              Axis: Z
              Channel Name: intensity
              Class: rviz/PointCloud2
              Color: 255; 255; 255
              Color Transformer: Intensity
              Decay Time: 0
              Enabled: true
              Invert Rainbow: false
              Max Color: 255; 255; 255
              Max Intensity: 1
              Min Color: 0; 0; 0
              Min Intensity: -1
              Name: ESDF slice
              Position Transformer: XYZ
              Queue Size: 10
              Selectable: true
              Size (Pixels): 3
              Size (m): 0.20000000298023224
              Style: Boxes
              Topic: /glocal/glocal_system/mapping/esdf_slice
              Unreliable: false
              Use Fixed Frame: true
              Use rainbow: true
              Value: true
            - Alpha: 0.20000000298023224
              Autocompute Intensity Bounds: false
              Autocompute Value Bounds:
                Max Value: 10
                Min Value: -10
                Value: true
              Axis: Z
              Channel Name: intensity
              Class: rviz/PointCloud2
              Color: 255; 255; 255
              Color Transformer: Intensity
              Decay Time: 0
              Enabled: false
              Invert Rainbow: false
              Max Color: 255; 255; 255
              Max Intensity: 1
              Min Color: 0; 0; 0
              Min Intensity: -1
              Name: TSDF slice
              Position Transformer: XYZ
              Queue Size: 10
              Selectable: true
              Size (Pixels): 3
              Size (m): 0.20000000298023224
              Style: Boxes
              Topic: /glocal/glocal_system/mapping/tsdf_slice
              Unreliable: false
              Use Fixed Frame: true
              Use rainbow: true
              Value: false
          Enabled: true
          Name: Local
        - Class: rviz/Group
          Displays:
            - Class: rviz/Marker
              Enabled: false
              Marker Topic: /glocal/glocal_system/mapping/pose_graph
              Name: Pose graph
              Namespaces:
                {}
              Queue Size: 100
              Value: false
            - Alpha: 1
              Buffer Length: 1
              Class: rviz/Path
              Color: 25; 255; 0
              Enabled: false
              Head Diameter: 0.30000001192092896
              Head Length: 0.20000000298023224
              Length: 0.30000001192092896
              Line Style: Lines
              Line Width: 0.029999999329447746
              Name: Trajectory
              Offset:
                X: 0
                Y: 0
                Z: 0
              Pose Color: 255; 85; 255
              Pose Style: None
              Radius: 0.029999999329447746
              Shaft Diameter: 0.10000000149011612
              Shaft Length: 0.10000000149011612
              Topic: /glocal/glocal_system/mapping/pose_history
              Unreliable: false
              Value: false
            - Class: rviz/Marker
              Enabled: false
              Marker Topic: /glocal/glocal_system/mapping/submap_info
              Name: Submap AABBs
              Namespaces:
                {}
              Queue Size: 100
              Value: false
            - Class: rviz/Group
              Displays:
                - Class: voxblox_rviz_plugin/VoxbloxMultiMesh
                  Enabled: false
                  Name: Separate submaps
                  Topic: /glocal/glocal_system/mapping/separated_mesh
                  Unreliable: false
<<<<<<< HEAD
                  Value: false
                  Visible: true
=======
                  Value: true
                  Visible:
                    Value: true
                    submap_0: true
                    submap_1: true
                    submap_2: true
>>>>>>> b3bf241c
                - Class: voxblox_rviz_plugin/VoxbloxMesh
                  Enabled: false
                  Name: Merged map
                  Topic: /glocal/glocal_system/mapping/combined_mesh
                  Unreliable: false
                  Value: false
                  Visible: true
              Enabled: true
              Name: Mesh
            - Class: rviz/MarkerArray
              Enabled: false
              Marker Topic: /glocal/glocal_system/mapping/spatial_hash
              Name: Spatial hash
              Namespaces:
                {}
              Queue Size: 100
              Value: false
          Enabled: true
          Name: Global
        - Alpha: 0.019999999552965164
          Autocompute Intensity Bounds: false
          Autocompute Value Bounds:
            Max Value: 10
            Min Value: -10
            Value: true
          Axis: Z
          Channel Name: intensity
          Class: rviz/PointCloud2
          Color: 52; 101; 164
          Color Transformer: Intensity
          Decay Time: 0
          Enabled: false
          Invert Rainbow: false
          Max Color: 0; 125; 255
          Max Intensity: 1
          Min Color: 204; 0; 0
          Min Intensity: -1
          Name: Local area
          Position Transformer: XYZ
          Queue Size: 10
          Selectable: true
          Size (Pixels): 3
          Size (m): 0.20000000298023224
          Style: Boxes
          Topic: /glocal/glocal_system/mapping/local_area
          Unreliable: false
          Use Fixed Frame: true
          Use rainbow: false
          Value: false
      Enabled: true
      Name: Voxgraph
    - Class: rviz/Group
      Displays:
        - Class: rviz/Marker
          Enabled: true
          Marker Topic: /glocal/glocal_system/local_planner/tree
          Name: Tree
          Namespaces:
            "": true
          Queue Size: 100
          Value: true
        - Class: rviz/MarkerArray
          Enabled: false
          Marker Topic: /glocal/glocal_system/local_planner/visible_voxels
          Name: Expected gain
          Namespaces:
            {}
          Queue Size: 100
          Value: false
        - Class: rviz/Marker
          Enabled: false
          Marker Topic: /glocal/glocal_system/local_planner/gain
          Name: Gains
          Namespaces:
            {}
          Queue Size: 100
          Value: false
        - Class: rviz/Marker
          Enabled: false
          Marker Topic: /glocal/glocal_system/local_planner/text
          Name: Text
          Namespaces:
            {}
          Queue Size: 100
          Value: false
        - Class: rviz/Marker
          Enabled: true
          Marker Topic: /glocal/glocal_system/local_planner/executed_path
          Name: Executed path
          Namespaces:
            "": true
          Queue Size: 100
          Value: true
      Enabled: true
      Name: Local planner
    - Class: rviz/Group
      Displays:
        - Alpha: 1
          Autocompute Intensity Bounds: true
          Autocompute Value Bounds:
            Max Value: 10
            Min Value: -10
            Value: true
          Axis: Z
          Channel Name: intensity
          Class: rviz/PointCloud2
          Color: 255; 255; 255
          Color Transformer: RGB8
          Decay Time: 0
          Enabled: true
          Invert Rainbow: false
          Max Color: 255; 255; 255
          Max Intensity: 4096
          Min Color: 0; 0; 0
          Min Intensity: 0
          Name: Frontiers
          Position Transformer: XYZ
          Queue Size: 10
          Selectable: true
          Size (Pixels): 3
          Size (m): 0.20000000298023224
          Style: Boxes
          Topic: /glocal/glocal_system/global_planner/frontiers
          Unreliable: false
          Use Fixed Frame: true
          Use rainbow: true
          Value: true
        - Class: rviz/Marker
          Enabled: true
          Marker Topic: /glocal/glocal_system/global_planner/goal_points
          Name: Goal points
          Namespaces:
            {}
          Queue Size: 100
          Value: true
        - Class: rviz/Marker
          Enabled: true
          Marker Topic: /glocal/glocal_system/global_planner/planned_path
          Name: Planned path
          Namespaces:
            {}
          Queue Size: 100
          Value: true
        - Class: rviz/Marker
          Enabled: false
          Marker Topic: /glocal/glocal_system/global_planner/frontier_text
          Name: Text
          Namespaces:
            {}
          Queue Size: 100
          Value: false
        - Class: rviz/Marker
          Enabled: true
          Marker Topic: /glocal/glocal_system/global_planner/executed_path
          Name: Executed path
          Namespaces:
            {}
          Queue Size: 100
          Value: true
        - Class: rviz/MarkerArray
          Enabled: false
          Marker Topic: /glocal/glocal_system/global_planner/skeleton_submaps
          Name: Submap skeletons
          Namespaces:
            {}
          Queue Size: 100
          Value: false
      Enabled: true
      Name: Global planner
  Enabled: true
  Global Options:
    Background Color: 255; 255; 255
    Default Light: true
    Fixed Frame: odom
    Frame Rate: 30
  Name: root
  Tools:
    - Class: rviz/Interact
      Hide Inactive Objects: true
    - Class: rviz/MoveCamera
    - Class: rviz/Select
    - Class: rviz/FocusCamera
    - Class: rviz/Measure
    - Class: rviz/SetInitialPose
      Theta std deviation: 0.2617993950843811
      Topic: /initialpose
      X std deviation: 0.5
      Y std deviation: 0.5
    - Class: rviz/SetGoal
      Topic: /move_base_simple/goal
    - Class: rviz/PublishPoint
      Single click: true
      Topic: /clicked_point
  Value: true
  Views:
    Current:
      Class: rviz/Orbit
      Distance: 34.785499572753906
      Enable Stereo Rendering:
        Stereo Eye Separation: 0.05999999865889549
        Stereo Focal Distance: 1
        Swap Stereo Eyes: false
        Value: false
      Focal Point:
        X: 0
        Y: 0
        Z: 0
      Focal Shape Fixed Size: false
      Focal Shape Size: 0.05000000074505806
      Invert Z Axis: false
      Name: Current View
      Near Clip Distance: 0.009999999776482582
      Pitch: 0.7853981852531433
      Target Frame: <Fixed Frame>
      Value: Orbit (rviz)
      Yaw: 0.7853981852531433
    Saved: ~
Window Geometry:
  Displays:
    collapsed: false
  Height: 1025
  Hide Left Dock: false
  Hide Right Dock: false
  QMainWindow State: 000000ff00000000fd00000004000000000000015600000363fc0200000009fb0000001200530065006c0065006300740069006f006e00000001e10000009b0000005c00fffffffb0000001e0054006f006f006c002000500072006f007000650072007400690065007302000001ed000001df00000185000000a3fb000000120056006900650077007300200054006f006f02000001df000002110000018500000122fb000000200054006f006f006c002000500072006f0070006500720074006900650073003203000002880000011d000002210000017afb000000100044006900730070006c006100790073010000003d00000233000000c900fffffffb0000000a0056006900650077007301000002760000012a000000a400fffffffb0000002000730065006c0065006300740069006f006e00200062007500660066006500720200000138000000aa0000023a00000294fb00000014005700690064006500530074006500720065006f02000000e6000000d2000003ee0000030bfb0000000c004b0069006e0065006300740200000186000001060000030c00000261000000010000010f000004cbfc0200000002fb0000001e0054006f006f006c002000500072006f00700065007200740069006500730100000041000000780000000000000000fb0000001200530065006c0065006300740069006f006e010000025a000000b200000000000000000000000200000490000000a9fc0100000001fb0000000a00560069006500770073030000004e00000080000002e10000019700000003000007450000003efc0100000002fb0000000800540069006d0065010000000000000745000002eb00fffffffb0000000800540069006d00650100000000000004500000000000000000000005e90000036300000004000000040000000800000008fc0000000100000002000000010000000a0054006f006f006c00730100000000ffffffff0000000000000000
  Selection:
    collapsed: false
  Time:
    collapsed: false
  Tool Properties:
    collapsed: false
  Views:
    collapsed: false
  Width: 1861
  X: 59
  Y: 27<|MERGE_RESOLUTION|>--- conflicted
+++ resolved
@@ -508,17 +508,12 @@
                   Name: Separate submaps
                   Topic: /glocal/glocal_system/mapping/separated_mesh
                   Unreliable: false
-<<<<<<< HEAD
-                  Value: false
-                  Visible: true
-=======
                   Value: true
                   Visible:
                     Value: true
                     submap_0: true
                     submap_1: true
                     submap_2: true
->>>>>>> b3bf241c
                 - Class: voxblox_rviz_plugin/VoxbloxMesh
                   Enabled: false
                   Name: Merged map
