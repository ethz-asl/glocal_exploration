# Config for the Planner
# General params
replan_position_threshold: 0.35  # m
replan_yaw_threshold: 5   # deg
republish_waypoints: true
verbosity: 2

region_of_interest:
  type: bounding_box
  x_min: -20
  x_max: 20
  y_min: -20
  y_max: 20
  z_min: -1.5
  z_max: 1.5

mapping:
  type: voxgraph

  clearing_radius: 1.0
  traversability_radius: 1.4

  # VOXBLOX sliding window
  # Grid settings
  tsdf_voxel_size: 0.2
  tsdf_voxels_per_side: 16
  # Integrator settings general
  method: "projective"
  truncation_distance: 0.60
  min_ray_length_m: 1.0
  max_ray_length_m: 10
  max_weight: 1000
  use_const_weight: true
  use_weight_dropoff: false
  max_consecutive_ray_collisions: 1  # Only affects the fast integrator
  pointcloud_queue_size: 2
  # Integrator settings projective integrator
  sensor_horizontal_resolution: 200
  sensor_vertical_resolution: 32
  sensor_vertical_field_of_view_degrees: 45
  integrator_threads: 4
  use_missing_points_for_clearing: true
  # Integrator settings temporal window (for compatibility with voxgraph)
  pointcloud_deintegration_queue_length: 40
  publish_map_every_n_sec: 20.0
  publish_map_with_trajectory: true
  publish_tsdf_map: true
  # Visualization
  verbose: false
  color_mode: "normals"
  slice_level: -0.5
  publish_pointclouds: true
  publish_traversable: true
  publish_slices: true
  publish_pointclouds_on_update: true

  # VOXGRAPH
  debug: true
  submap_topic: "/glocal/glocal_system/mapping/tsdf_map_out"
  submap_creation_interval: 6
  loop_closure_topic_queue_length: 1000
  submap_topic_queue_length: 10
  publisher_queue_length: 10
  input_odom_frame: "odom"
  input_base_link_frame: "imu"
  output_mission_frame: "odom"
  output_odom_frame: "odom_corrected"
  output_base_link_frame: "drone_corrected"
  output_sensor_frame: "lidar_corrected"
  tsdf_integrator:
    truncation_distance: 0.60
    max_ray_length_m: 12.0
    use_const_weight: true
    use_weight_dropoff: true
    use_sparsity_compensation_factor: true
    sparsity_compensation_factor: 20.0
    # integration_order_mode: "sorted"
  measurements:
    submap_registration:
      enabled: true
      sampling_ratio: 0.05
      registration_method: "explicit_to_implicit"
      information_matrix:
        x_x:     1.0
        y_y:     1.0
        z_z:     1.0
        yaw_yaw: 1.0
    odometry:
      enabled: true
      information_matrix:
        x_x:     1000.0
        y_y:     1000.0
        z_z:     2500.0
        yaw_yaw: 2500.0
    height:
      enabled: false
      information_zz: 2500.0
  mesh_min_weight: 2.0
  mesh_use_color: false

local_planner:
  type: rh_rrt_star
  verbosity: 3
  # RH-RRT-Star params
  local_sampling_radius: 3.0  # m
  global_sampling_radius: 100 # m
  min_local_points: 5
  min_path_length: 1.0  # m
  min_sampling_distance: 0.5 # m
  max_path_length: 2.0  # m
  path_cropping_length: 0.5 # m
  max_number_of_neighbors: 20
  maximum_rewiring_iterations: 100
  
  # Lidar Model
  ray_length: 10  # m
  vertical_fov: 45  # deg
  horizontal_fov: 360 # deg
  vertical_resolution: 1000 # 64 / 32
  horizontal_resolution: 10000 # 1024 / 200
  ray_step: 0.4 # m
  downsampling_factor: 3
<<<<<<< HEAD
  mounting_orientation_y: 0.2164396 # 25deg pitch
  mounting_orientation_w: 0.976296
  
global_planner:
  type: skeleton
=======
  T_baselink_sensor:  # 25 deg pitch
   - [ 0.9063078,  0.0000000,  0.4226183,  0.0]
   - [ 0.0000000,  1.0000000,  0.0000000,  0.0]
   - [-0.4226183,  0.0000000,  0.9063078,  0.0]
   - [ 0.0,        0.0,        0.0,        1.0]
>>>>>>> f8ccf7ae
    <|MERGE_RESOLUTION|>--- conflicted
+++ resolved
@@ -120,17 +120,9 @@
   horizontal_resolution: 10000 # 1024 / 200
   ray_step: 0.4 # m
   downsampling_factor: 3
-<<<<<<< HEAD
-  mounting_orientation_y: 0.2164396 # 25deg pitch
-  mounting_orientation_w: 0.976296
-  
-global_planner:
-  type: skeleton
-=======
   T_baselink_sensor:  # 25 deg pitch
    - [ 0.9063078,  0.0000000,  0.4226183,  0.0]
    - [ 0.0000000,  1.0000000,  0.0000000,  0.0]
    - [-0.4226183,  0.0000000,  0.9063078,  0.0]
    - [ 0.0,        0.0,        0.0,        1.0]
->>>>>>> f8ccf7ae
     