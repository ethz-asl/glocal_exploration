# Config for the Glocal System.

# Global (shared) parameters:
voxel_size: &voxel_size 0.2
voxels_per_side: &voxels_per_side 16
truncation_distance: &truncation_distance 0.6
traversability_radius_local_planner: &traversability_radius_local_planner 1.1
traversability_radius_global_planner: &traversability_radius_global_planner 1.1
traversability_radius_path_following: &traversability_radius_path_following 1.0
max_ray_length: &max_ray_length 10

# General params
verbosity: 4
replan_position_threshold: 0.3  # m, use higher values to compensate drift
replan_yaw_threshold: 5   # deg
replan_timeout_constant: 2.0  # turn down to compensate drift more quickly
replan_timeout_velocity: 1.0


region_of_interest:
  type: bounding_box
  x_min: -200
  x_max: 200
  y_min: -200
  y_max: 200
  z_min: -15
  z_max: 15

mapping:
  type: voxgraph

<<<<<<< HEAD
  clearing_radius: 1.2
=======
  clearing_radius: 1.1
>>>>>>> 7bd05693
  traversability_radius: *traversability_radius_path_following
  verbosity: 4

  # VOXBLOX sliding window
  # Grid settings
  tsdf_voxel_size: *voxel_size
  tsdf_voxels_per_side: *voxels_per_side
  max_block_distance_from_body: 20
  # Integrator settings general
  method: "projective"
  truncation_distance: *truncation_distance
  min_ray_length_m: 1.0
  max_ray_length_m: *max_ray_length
  # When tuning the max weight, note that it makes integration and deintegration
  # assymetric. Either choose full symmetry by setting a near-unlimited max
  # weight, or full assymetry by setting a max weight well below maximum weight
  # that could theoretically be reached within the sliding window length.
  # Setting it right on the limit causes issues because both optimistic and
  # regular traversability checks would fail in areas the robot traversed.
  max_weight: 500
  use_const_weight: true
  use_weight_dropoff: false
  use_sparsity_compensation_factor: false
  max_consecutive_ray_collisions: 1  # Only affects the fast integrator
  pointcloud_queue_size: 2
  # Integrator settings projective integrator
  sensor_horizontal_resolution: 200
  sensor_vertical_resolution: 32
  sensor_vertical_field_of_view_degrees: 45
  integrator_threads: 4
  use_missing_points_for_clearing: true
  # Integrator settings temporal window (for compatibility with voxgraph)
  pointcloud_deintegration_queue_length: 140
  publish_map_every_n_sec: 6 #10 #20.0
  publish_map_with_trajectory: true
  publish_tsdf_map: true
  # Visualization
  verbose: false
  color_mode: "lambert" #normals
#  slice_level: -0.5
  slice_level_follow_robot: true
  publish_pointclouds: false
  publish_traversable: false
  publish_slices: false
  publish_pointclouds_on_update: false


  # VOXGRAPH
  debug: false
  submap_topic: "/glocal/glocal_system/mapping/tsdf_map_out"
  submap_creation_interval: 6
  loop_closure_topic_queue_length: 1000
  submap_topic_queue_length: 10
  publisher_queue_length: 10
  input_odom_frame: "odom"
  input_base_link_frame: "imu"
  output_odom_frame: "odom"
  output_base_link_frame: "drone_corrected"
  output_sensor_frame: "lidar_corrected"
  tsdf_integrator:
    truncation_distance: *truncation_distance
    max_ray_length_m: 12.0
    use_const_weight: true
    use_weight_dropoff: true
    use_sparsity_compensation_factor: true
    sparsity_compensation_factor: 20.0
    # integration_order_mode "sorted"
  measurements:
    submap_registration:
      enabled: true
      sampling_ratio: 0.04
      registration_method: "explicit_to_implicit"
      information_matrix:
        x_x:     1.0
        y_y:     1.0
        z_z:     1.0
        yaw_yaw: 1.0
    odometry:
      enabled: true
      information_matrix:
        x_x:     50.0
        y_y:     50.0
        z_z:     100.0
        yaw_yaw: 100.0
    height:
      enabled: false
      information_zz: 2500.0
  mesh_min_weight: 1.0
  submap_mesh_color_mode: lambert_color
  combined_mesh_color_mode: normals

local_planner:
  type: rh_rrt_star
  verbosity: 4
  # RH-RRT-Star params
  sampling_range: 7 # m
  min_path_length: 1.0 # m
  min_sampling_distance: 1.0 # m
  max_path_length: 3.0  # m
  path_cropping_length: 0.3 # m
  max_number_of_neighbors: 30
  maximum_rewiring_iterations: 100
  traversability_radius: *traversability_radius_local_planner
  
  # Termination
  reconsideration_time: 2 # s
  termination_max_gain: 300
  terminaton_min_tree_size: 0
  DEBUG_number_of_iterations: -1  # -1 to turn off
  
  # Lidar Model
  ray_length: *max_ray_length  # m
  vertical_fov: 45  # deg
  horizontal_fov: 360 # deg
  vertical_resolution: 1000 # 64 / 32
  horizontal_resolution: 10000 # 1024 / 200
  ray_step: 0.4 # m
  downsampling_factor: 3
  num_yaw_samples: 4
  T_baselink_sensor:  # 15 deg pitch
   - [0.9659258,  0.0000000,  0.2588190, 0.0]
   - [0.0000000,  1.0000000,  0.0000000, 0.0]
   - [-0.2588190, 0.0000000,  0.9659258, 0.0]
   - [0.0,        0.0,        0.0,       1.0]
   
  # Visualization
  visualize_tree: true
  visualize_gain: true
  visualize_text: true
  visualize_visible_voxels: true
  visualize_executed_path: true  
 
global_planner:
  type: "skeleton"
  verbosity: 4
  
  # Skeleton Planner
  use_centroid_clustering: true
  centroid_clustering_radius: 1.0
  use_path_verification: true
  safety_distance: 0.3
  path_verification_min_distance: 1.0
  goal_search_steps: 5.0
  goal_search_step_size: 1.0
  backtracking_distance_m: 15.0  # Set to -1 to disable
  max_replan_attempts_to_chosen_frontier: 10
  
  # Submap Frontiers Evaluator
  min_frontier_size: 200
  submaps_are_frozen: true
  
  # Visualization
  visualize_frontiers: true
  visualize_frontier_text: true
  visualize_inactive_frontiers: true
  visualize_executed_path: true
  visualize_candidate_goals: true
  visualize_planned_path: true
 
  # A star search along linked sparse skeleton graph submaps
  skeleton_a_star:
    traversability_radius: *traversability_radius_global_planner
    max_num_a_star_iterations: 10000
    max_num_start_vertex_candidates: 10
    max_num_end_vertex_candidates: 5
    linking_num_nearest_neighbors: 3
    linking_max_distance: 3.0<|MERGE_RESOLUTION|>--- conflicted
+++ resolved
@@ -29,11 +29,7 @@
 mapping:
   type: voxgraph
 
-<<<<<<< HEAD
-  clearing_radius: 1.2
-=======
   clearing_radius: 1.1
->>>>>>> 7bd05693
   traversability_radius: *traversability_radius_path_following
   verbosity: 4
 
