--- conflicted
+++ resolved
@@ -60,18 +60,11 @@
   # Visualization
   verbose: false
   color_mode: "lambert" #normals
-<<<<<<< HEAD
 #  slice_level: -0.5
   slice_level_follow_robot: true
   publish_pointclouds: true
   publish_traversable: true
   publish_slices: true
-=======
-  slice_level: -0.5
-  publish_pointclouds: true
-  publish_traversable: true
-  publish_slices: false
->>>>>>> 7e247332
   publish_pointclouds_on_update: false
 
 
