--- conflicted
+++ resolved
@@ -36,19 +36,10 @@
   virtual bool isTraversableInActiveSubmap(
       const Eigen::Vector3d& position, const Eigen::Quaterniond& orientation =
                                            Eigen::Quaterniond::Identity()) = 0;
-<<<<<<< HEAD
-  // sets *center to the center of the voxel that contains point. Voxels are
-  // referred in the planner by their centers.
-  // TODO(victorr): This method never fails. Update it to return the center
-  //                instead of a success/failure bool.
-  virtual bool getVoxelCenterInLocalArea(Eigen::Vector3d* center,
-                                         const Eigen::Vector3d& point) = 0;
-=======
 
   // Voxels are referred in the planner by their center points.
   virtual Eigen::Vector3d getVoxelCenterInLocalArea(const Eigen::Vector3d& point) = 0;
 
->>>>>>> 3680a5ae
   virtual VoxelState getVoxelStateInLocalArea(const Eigen::Vector3d& point) = 0;
 
  protected:
