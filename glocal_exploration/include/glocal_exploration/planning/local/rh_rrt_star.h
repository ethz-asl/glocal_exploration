#ifndef GLOCAL_EXPLORATION_PLANNING_LOCAL_RH_RRT_STAR_H_
#define GLOCAL_EXPLORATION_PLANNING_LOCAL_RH_RRT_STAR_H_

#include <memory>
#include <utility>
#include <vector>

#include <3rd_party/nanoflann.hpp>

#include "glocal_exploration/common.h"
#include "glocal_exploration/planning/local/lidar_model.h"
#include "glocal_exploration/planning/local/local_planner_base.h"
#include "glocal_exploration/planning/local/sensor_model.h"

namespace glocal_exploration {

class RHRRTStar : public LocalPlannerBase {
 public:
  struct Config {
    int verbosity = 1;
    // sampling
    double local_sampling_radius = 1.5;   // m
    double global_sampling_radius = 100;  // m
    int min_local_points = 5;

    // path
    double min_path_length = 0.5;  // m, determines the length of connections
    double min_sampling_distance =
        0.5;  // m, determines the minimum path length when sampling
    double max_path_length = 2.0;  // m
    double path_cropping_length =
        0.2;  // m, distance until cropped paths become infeasible
    int max_number_of_neighbors = 20;

    // behavior
    int maximum_rewiring_iterations = 100;

    // sensor model (currently just use lidar)
    LidarModel::Config lidar_config;
<<<<<<< HEAD
    Config isValid() const;
=======

    bool isValid() const;
    Config checkValid() const;
>>>>>>> 1bf1cdbf
  };

  // setup
  explicit RHRRTStar(const Config& config,
                     std::shared_ptr<Communicator> communicator);
  virtual ~RHRRTStar() = default;

  // planning
  void planningIteration() override;

  struct Connection;
  // View points are the vertices in the tree
  struct ViewPoint {
    WayPoint pose;
    double gain = 0;
    double value = 0;
    bool is_root = false;
    bool is_connected_to_root = false;
    std::vector<std::pair<bool, std::shared_ptr<Connection>>>
        connections;  // true: this ViewPoint is the parent
    size_t active_connection = 0;

    // helper methods
    bool tryAddConnection(ViewPoint* target, MapBase* map);
    Connection* getActiveConnection();
    Connection const* getActiveConnection() const;
    ViewPoint* getConnectedViewPoint(size_t index);
  };

  // connections are the edges in the tree
  struct Connection {
    ViewPoint* parent;
    ViewPoint* target;
    std::vector<Eigen::Vector3d> path_points;
    double cost;
  };

  // Nanoflann KD-tree implementation
  struct TreeData {
    std::vector<std::unique_ptr<ViewPoint>> points;

    // nanoflann functionality (This is required s.t. nanoflann can run)
    inline std::size_t kdtree_get_point_count() const { return points.size(); }

    inline double kdtree_get_pt(const size_t idx, const size_t dim) const {
      if (dim == 0)
        return points[idx]->pose.x;
      else if (dim == 1)
        return points[idx]->pose.y;
      else
        return points[idx]->pose.z;
    }

    template <class BBOX>
    bool kdtree_get_bbox(BBOX& /* bb */) const {
      return false;
    }
  };
  typedef nanoflann::KDTreeSingleIndexDynamicAdaptor<
      nanoflann::L2_Simple_Adaptor<double, TreeData>, TreeData, 3>
      KDTree;

  // accessors for visualization
  const Config& getConfig() const { return config_; }
  const TreeData& getTreeData() const { return tree_data_; }
  void visualizeGain(std::vector<Eigen::Vector3d>* voxels,
                     std::vector<Eigen::Vector3d>* colors, double* scale,
                     const WayPoint& pose) const;

 protected:
  /* components */
  const Config config_;
  TreeData tree_data_;
  std::unique_ptr<KDTree> kdtree_;
  std::unique_ptr<SensorModel> sensor_model_;

  /* methods */
  // general
  void resetPlanner(const WayPoint& origin);
  bool findNearestNeighbors(Eigen::Vector3d position,
                            std::vector<size_t>* result, int n_neighbors = 1);

  // tree building
  void expandTree();
  bool sampleNewPoint(ViewPoint* point);
  bool connectViewPoint(ViewPoint* view_point);

  // compute gains
  void evaluateViewPoint(ViewPoint* view_point);
  double computeGain(const std::vector<Eigen::Vector3d>& centers,
                     const std::vector<MapBase::VoxelState>& states);
  double computeCost(const Connection& connection);

  // extract best viewpoint
  bool selectNextBestWayPoint(WayPoint* next_waypoint);
  bool selectBestConnection(ViewPoint* view_point);
  void computeValue(ViewPoint* view_point);
  static double computeGNVStep(ViewPoint* view_point, double gain, double cost);

  // updating
  void updateCollision();
  void updateGains();
  void computePointsConnectedToRoot(bool count_only_active_connections);

  /* variables */
  int local_sampled_points_;
  bool should_update_;
  ViewPoint* root_;  // root pointer so it does not need to be searched for all
  // the time
  Connection*
      current_connection_;  // the connection that is currently being executed

  // stats
  int pruned_points_;
  int new_points_;
};

}  // namespace glocal_exploration

#endif  // GLOCAL_EXPLORATION_PLANNING_LOCAL_RH_RRT_STAR_H_<|MERGE_RESOLUTION|>--- conflicted
+++ resolved
@@ -37,13 +37,9 @@
 
     // sensor model (currently just use lidar)
     LidarModel::Config lidar_config;
-<<<<<<< HEAD
-    Config isValid() const;
-=======
 
     bool isValid() const;
     Config checkValid() const;
->>>>>>> 1bf1cdbf
   };
 
   // setup
